--- conflicted
+++ resolved
@@ -251,13 +251,8 @@
 ```
 
 > You can check Andrew Lucas' paper on Ising formulations of NP-complete and NP-hard problems, including all of Karp's 21 NP-complete problems.
-<<<<<<< HEAD
->
-> 🔎 Lucas, A. (2014). Ising formulations of many NP problems. _Frontiers in physics, 2_, 5.
-=======
 > 
-> [🔎 Lucas, A. (2014). Ising formulations of many NP problems. *Frontiers in physics, 2*, 5.](https://www.frontiersin.org/articles/10.3389/fphy.2014.00005/full)
->>>>>>> 1cfd849b
+> [🔎 Lucas, A. (2014). Ising formulations of many NP problems. _Frontiers in physics, 2_, 5.](https://www.frontiersin.org/articles/10.3389/fphy.2014.00005/full)
 
 ## 🔗 Cite this work
 
