from typing import Tuple

import torch
from optimizer_mode import OptimizerMode


class SymplecticIntegrator:

    """
    Simulates the evolution of spins' momentum and position following
    the Hamiltonian quantum mechanics equations that drive the
    Simulated Bifurcation (SB) algorithm.
    """

    def __init__(
        self,
        shape: Tuple[int, int],
        mode: OptimizerMode,
        dtype: torch.dtype,
        device: str,
    ):
<<<<<<< HEAD
        self.momentum = self.__init_oscillator(shape, dtype, device)
        self.position = self.__init_oscillator(shape, dtype, device)
=======
        self.position = SymplecticIntegrator.__init_oscillator(shape, dtype, device)
        self.momentum = SymplecticIntegrator.__init_oscillator(shape, dtype, device)
>>>>>>> c64dcf10
        self.activation_function = mode.activation_function

    @staticmethod
    def __init_oscillator(shape: Tuple[int, int], dtype: torch.dtype, device: str):
        return 2 * torch.rand(size=shape, device=device, dtype=dtype) - 1

    def position_update(self, coefficient: float) -> None:
        torch.add(self.position, coefficient * self.momentum, out=self.position)

    def momentum_update(self, coefficient: float) -> None:
        torch.add(self.momentum, coefficient * self.position, out=self.momentum)

    def quadratic_momentum_update(
        self, coefficient: float, matrix: torch.Tensor
    ) -> None:
        torch.add(
            self.momentum,
            coefficient * matrix @ self.activation_function(self.position),
            out=self.momentum,
        )

    def simulate_inelastic_walls(self) -> None:
        self.momentum[torch.abs(self.position) > 1.0] = 0
        torch.clip(self.position, -1.0, 1.0, out=self.position)

    def step(
        self,
        momentum_coefficient: float,
        position_coefficient: float,
        quadratic_coefficient: float,
        matrix: torch.Tensor,
    ) -> None:
        self.momentum_update(momentum_coefficient)
        self.position_update(position_coefficient)
        self.quadratic_momentum_update(quadratic_coefficient, matrix)
        self.simulate_inelastic_walls()

    def sample_spins(self) -> torch.Tensor:
        return torch.sign(self.position)<|MERGE_RESOLUTION|>--- conflicted
+++ resolved
@@ -1,7 +1,8 @@
 from typing import Tuple
 
 import torch
-from optimizer_mode import OptimizerMode
+
+from .optimizer_mode import OptimizerMode
 
 
 class SymplecticIntegrator:
@@ -19,13 +20,8 @@
         dtype: torch.dtype,
         device: str,
     ):
-<<<<<<< HEAD
-        self.momentum = self.__init_oscillator(shape, dtype, device)
-        self.position = self.__init_oscillator(shape, dtype, device)
-=======
         self.position = SymplecticIntegrator.__init_oscillator(shape, dtype, device)
         self.momentum = SymplecticIntegrator.__init_oscillator(shape, dtype, device)
->>>>>>> c64dcf10
         self.activation_function = mode.activation_function
 
     @staticmethod
