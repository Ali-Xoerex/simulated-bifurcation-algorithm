--- conflicted
+++ resolved
@@ -21,11 +21,7 @@
         self,
         Q: Union[torch.Tensor, np.ndarray],
         dtype: Optional[torch.dtype] = None,
-<<<<<<< HEAD
-        device: str = "cpu",
-=======
         device: Optional[Union[str, torch.device]] = None,
->>>>>>> 7ca29f39
     ) -> None:
         super().__init__(Q, dtype=dtype, device=device)
         self.Q = self[2]