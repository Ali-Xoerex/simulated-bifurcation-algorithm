from typing import Dict, List, Optional, Union

import torch
from numpy import sum

from .abc_model import ABCModel


class NumberPartitioning(ABCModel):

    """
    A solver that separates a set of numbers into two subsets, the
    respective sums of which are as close as possible.
    """

    domain = "spin"

    def __init__(
<<<<<<< HEAD
        self, numbers: list, dtype: Optional[torch.dtype] = None, device: str = "cpu"
=======
        self,
        numbers: list,
        dtype: Optional[torch.dtype] = None,
        device: Optional[Union[str, torch.device]] = None,
>>>>>>> 7ca29f39
    ) -> None:
        self.numbers = numbers
        tensor_numbers = torch.tensor(self.numbers, dtype=dtype, device=device).reshape(
            -1, 1
        )
        super().__init__(
            tensor_numbers @ tensor_numbers.t(), dtype=dtype, device=device
        )

    @property
    def partition(self) -> Dict[str, Dict[str, Union[List[int], int, None]]]:
        result = {
            "left": {"values": [], "sum": None},
            "right": {"values": [], "sum": None},
        }
        if self.sb_result is None:
            return result

        i_min = torch.argmin(self(self.sb_result.t())).item()
        best_vector = self.sb_result[:, i_min]

        left_subset = []
        right_subset = []
        for elt in range(self.n_variables):
            if best_vector[elt].item() > 0:
                left_subset.append(self.numbers[elt])
            else:
                right_subset.append(self.numbers[elt])
        result["left"]["values"] = left_subset
        result["left"]["sum"] = sum(left_subset)
        result["right"]["values"] = right_subset
        result["right"]["sum"] = sum(right_subset)
        return result<|MERGE_RESOLUTION|>--- conflicted
+++ resolved
@@ -16,14 +16,10 @@
     domain = "spin"
 
     def __init__(
-<<<<<<< HEAD
-        self, numbers: list, dtype: Optional[torch.dtype] = None, device: str = "cpu"
-=======
         self,
         numbers: list,
         dtype: Optional[torch.dtype] = None,
         device: Optional[Union[str, torch.device]] = None,
->>>>>>> 7ca29f39
     ) -> None:
         self.numbers = numbers
         tensor_numbers = torch.tensor(self.numbers, dtype=dtype, device=device).reshape(
